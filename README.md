# git-credential-gopass

This command allows you to cache your git-credentials with gopass.

## Pre-Installation Steps

If you want to use this helper, you should know, have installed and configured the password manager [Gopass].

You may also check if the helper is already installed.

```bash
$ git help -a | grep credential-
   credential-cache     Helper to temporarily store passwords in memory
   credential-store     Helper to store credentials on disk
   credential-gopass
```

After a successful installation and setting up in git you might find a line with `credential-gopass`.

## Installation Steps

Depending on your operating system, you can either download a pre-built binary, or install from source. If you have a working Go development environment, we recommend building from source.

### Alternative: Download

Find the appropriate package from the [releases] for your system and download it. Unpack the binary from the archive file. Move it to one of the locations listed in your $PATH.

Alternatively, use the installable version for your packet manager.

### Alternative: Building From Source

If you have [Go](https://golang.org/) already installed, you can use `go install` to automatically download the latest version:

```bash
go install  github.com/gopasspw/git-credential-gopass@latest
```

### Set Git Credential Helper

If `git-credential-gopass` is in your `$PATH`, you can now configure git.

```bash
git config --global credential.helper gopass
```

or

```bash
git-credential-gopass configure --<global|local|system>
```

For further git scoping details show up the documentation of [git credentials].

#### Option --store

You can save the credentials in a team store to share or manage a functional user for CI. Or just because you want it to.

```bash
git config credential.helper "gopass --store=ci-team"
```

```bash
git-credential-gopass configure --local --store=ci-team
```

This puts the value in front of the Gopass search path.

<<<<<<< HEAD
#### Using with SMTP

If you want to use this with [`git-send-email`](https://git-scm.com/docs/git-send-email) you'll need to:

1. [Set Git Credential Helper](#set-git-credential-helper)
2. Put your secret (encrypted) in `git/example.com_465/username.gpg`. It is important that the host, top level domain, port and username are there.
3. Include an [`[sendemail]`](https://git-scm.com/docs/git-send-email#_examples) in your `.gitconfig` or alternatively `.git/config`. Remember to prefer `smtpEncryption = ssl` and `smtpServerPort = 465` if your provider supports [implicit TLS](https://git-scm.com/docs/git-send-email#Documentation/git-send-email.txt---smtp-encryptionltencryptiongt).
=======
## Usage

After `git-credential-gopass` is set up it will be used by `git` to query and store credentials when they are needed.
Once you clone a Git repo that requires HTTP Authentication it will automatically create a new entry under the pattern
`git/HOST_PORT/REPO`. The secret must at least contain the password and the user like this:

```
Secret: git/localhost_8080/gopass

password
login: username
```

## Testing

If you don't have a password protected git repository available and don't want to use an SaaS provider like GitHub,
you can use the small helper tool that is included in this repository to set up a test environment.

Example usage:

```bash
$ mkdir -p /tmp/gitrepos
$ cd /tmp/gitrepos
$ git init --bare repo.git
$ go run helpers/githost/main.go -repo-root /tmp/gitrepos
$ git clone http://localhost:8080/repo.git
# Git will ask for username and password the first time you access this repo.
# Afterwards it will be cached and read from gopass.
```

## Links
>>>>>>> 3d4f2ab6

[Gopass]: https://github.com/gopasspw/gopass
[releases]: https://github.com/gopasspw/git-credential-gopass/releases
[git credentials]: https://git-scm.com/docs/gitcredentials<|MERGE_RESOLUTION|>--- conflicted
+++ resolved
@@ -65,7 +65,6 @@
 
 This puts the value in front of the Gopass search path.
 
-<<<<<<< HEAD
 #### Using with SMTP
 
 If you want to use this with [`git-send-email`](https://git-scm.com/docs/git-send-email) you'll need to:
@@ -73,7 +72,7 @@
 1. [Set Git Credential Helper](#set-git-credential-helper)
 2. Put your secret (encrypted) in `git/example.com_465/username.gpg`. It is important that the host, top level domain, port and username are there.
 3. Include an [`[sendemail]`](https://git-scm.com/docs/git-send-email#_examples) in your `.gitconfig` or alternatively `.git/config`. Remember to prefer `smtpEncryption = ssl` and `smtpServerPort = 465` if your provider supports [implicit TLS](https://git-scm.com/docs/git-send-email#Documentation/git-send-email.txt---smtp-encryptionltencryptiongt).
-=======
+
 ## Usage
 
 After `git-credential-gopass` is set up it will be used by `git` to query and store credentials when they are needed.
@@ -104,9 +103,6 @@
 # Afterwards it will be cached and read from gopass.
 ```
 
-## Links
->>>>>>> 3d4f2ab6
-
 [Gopass]: https://github.com/gopasspw/gopass
 [releases]: https://github.com/gopasspw/git-credential-gopass/releases
 [git credentials]: https://git-scm.com/docs/gitcredentials